"""Everything that has to do with distance."""
import ast
from copy import deepcopy
from typing import Callable
from dataclasses import dataclass, asdict
from src.utils import run_in_parallel

import numpy as np
import pandas as pd
from sklearn.preprocessing import StandardScaler

# -------------------------------------------------------------------------------------------------
#  Define as Global the final selected features...
# -------------------------------------------------------------------------------------------------
num_features          = {'electronic_effnet' : 5.0, 'instrumental_effnet' : 5.0,
                         'acoustic_effnet'   : 3.0, 'female_effnet'    : 2.0, 'bpm' : 1.0,

                         'happy_effnet'      : 3.0, 'danceable_effnet' : 3.0,
                         'aggressive_effnet' : 3.0, 'relaxed_effnet'   : 3.0,
                         'party_effnet'      : 3.0, 'sad_effnet'       : 3.0,
                        }
dim_features          = {'mfcc_mean'  : 0.01, 'discogs_effnet_embeddings' : 5.0}
z_score_normalization = StandardScaler().fit_transform


@dataclass
class DistTrack:
    """
    A simplified Track object used to store the Distance of a Track relative to the Input Track.
    Essentially a useful helper to keep the `DistPipeline` results nice and clean.

    Attributes:
        - track_artist   : The artist who performs the track.
        - track_album    : The album (or EP, Compilation, Single, etc.) to which a track belongs.
        - track_title    : The title of the track.
        - spotify_uri    : The Spotify URI of the Track, can be used to embed as a Spotify Link.
        - track_distance : The distance of the track relative to the input track.
    """
    track_artist   : str
    track_album    : str
    track_title    : str
    spotify_uri    : str
    track_distance : float


class DistMethods:
    """A collection of distance methods for both numerical and dimensional features."""

    # ---------------------------------------------------------------------------------------------
    #  Define the numerical distance methods first
    # ---------------------------------------------------------------------------------------------
    @staticmethod
    def _minkowski_numerical(input_track        : pd.Series,
                             comp_track         : pd.Series,
                             numerical_features : dict[str, float],
                             p                  : float):
        """
        Implementation for the Minkowski Distance Equation. This method iterates through each
        feature in the `numerical_features` dictionary and gathers the cumulative distance between
        the two tracks - `input_track` and `comp_track` - for all features.

        Args:
            input_track        : The track provided by the user for which we will be searching for
                                 other similar tracks.
            comp_track         : The current track from our dataset which we will be comparing the
                                 input to.
            numerical_features : The dictionary of features that we will be using to compare the two
                                 tracks alongside their weights.
            p                  : The float value representing the power of the distance.

        Returns:
            distance : The cumulative distance of the features between the two tracks.
        """

        difference = 0
        for feature, weight in numerical_features.items():
            input_feat = input_track[feature]
            comp_feat  = comp_track[feature]

            difference += ((input_feat - comp_feat)**p) * weight

        # Get the actual distance, rather than the weighted squared differences...
        distance = difference**(1/p)
        return float(distance)


    @staticmethod
    def euclidean_numerical(input_track        : pd.Series,
                            comp_track         : pd.Series,
                            numerical_features : dict[str, float]):
        """
        Implementation for Euclidean Distance. Refer to `_minkowski_numerical()` for more details.
        """
        return DistMethods._minkowski_numerical(input_track        = input_track,
                                                comp_track         = comp_track,
                                                numerical_features = numerical_features,
                                                p                  = 2)


    @staticmethod
    def manhattan_numerical(input_track        : pd.Series,
                            comp_track         : pd.Series,
                            numerical_features : dict[str, float]):
        """
        Implementation for Manhattan Distance. Refer to `_minkowski_numerical()` for more details.
        """
        return DistMethods._minkowski_numerical(input_track        = input_track,
                                                comp_track         = comp_track,
                                                numerical_features = numerical_features,
                                                p                  = 1)

    @staticmethod
    def cosine_numerical(input_track        : pd.Series,
                         comp_track         : pd.Series,
                         numerical_features : dict[str, float]):
        """
        Acquires the **Cosine Similarity** for a given set of features between two tracks,
        the `input_track` which is provided by the user and the `comp_track` from our dataset.
        Not to be confused with the **Cosine Distance**, they're not the same!

        Args:
            input_track        : The track provided by the user for which we will be searching for
                                 other similar tracks.
            comp_track         : The current track from our dataset which we will be comparing the
                                 input to.
            numerical_features : The dictionary of features that we will be using to compare the two
                                 tracks alongside their weights.

        Returns:
            cosine_similarity  : The cosine similarity for the feature vector between the two tracks.
        """

        # Get our stuff
        feature_keys   = list(numerical_features.keys())
        input_features = [input_track.get(feat, 0.0) for feat in feature_keys]
        comp_features  = [comp_track.get(feat, 0.0)  for feat in feature_keys]

        #  Calculate Similarity
        input_norm     = np.linalg.norm(input_features)
        comp_norm      = np.linalg.norm(comp_features)
        norm_product   = input_norm * comp_norm

        dot_product    = np.dot(input_features, comp_features)
        similarity     = np.clip(dot_product / norm_product, -1.0, 1.0)

        cosine_dist    = 1.0 - similarity
        return float(cosine_dist)

    # ---------------------------------------------------------------------------------------------
    #  Define the dimensional distance methods now
    # ---------------------------------------------------------------------------------------------
    @staticmethod
    def euclidean_dimensional(input_track          : pd.Series,
                              comp_track           : pd.Series,
                              dimensional_features : dict[str, float]):
        """The same as `euclidean_numerical()` but for dimensional features."""

        dist_score = 0
        for feature, weight in dimensional_features.items():

            # Have to use `ast.literal_eval()` since the dimensional features are saved as strings.
            input_feat = input_track[feature]
            comp_feat  = comp_track[feature]

            dist_score += (np.linalg.norm(input_feat - comp_feat)) * weight

        return float(dist_score)


    @staticmethod
    def cosine_dimensional(input_track          : pd.Series,
                           comp_track           : pd.Series,
                           dimensional_features : dict[str, float]):
        """The same as `cosine_numerical()` but for dimensional features."""

        dist_score = 0
        for feature, weight in dimensional_features.items():

            # Unpack features
            input_feature = input_track.get(feature)
            comp_feature  = comp_track.get(feature)

            input_norm    = np.linalg.norm(input_feature)
            comp_norm     = np.linalg.norm(comp_feature)

            cosine_norm   = input_norm * comp_norm
            cosine_dot    = np.dot(input_feature, comp_feature)
            similarity    = np.clip(cosine_dot / cosine_norm, -1.0, 1.0)

            # Convert similarity to distance
            feat_distance = 1.0 - similarity
            dist_score    += abs(feat_distance * weight)

        return float(dist_score)

    @staticmethod
    def pool_dataframe(track_df   : pd.DataFrame,
                       num_feats  : list[str],
                       dim_feats  : list[str],
                      ):
        """
        Aggregates the features of the Track Dataframe by their mean values. Makes a distinction
        between numerical features (`float`), dimensional features (`list[float]`) and other
        features that could be metadata or that could simply not be pooled by mean.

        Args:
            track_df  : All of these
            num_feats : are self
            dim_feats : explanatory

        Returns:
            pooled_df : The aggregated dataframe by the mean of the features.
        """

        def mean_array(series : pd.Series):
            """Helper function to get the mean of vector features for tracks in our dataframe."""
            return np.stack(series.values, axis=0).mean(axis=0)


        track_df_cols = track_df.columns.values
        metadata_cols = [feat for feat in track_df_cols
                        if feat not in num_feats and
                           feat not in dim_feats
                        ]

        # Build an aggregate dict with a function as the value to handle different types of feature.
        agg_map = {}
        agg_map.update({c: 'first' for c in metadata_cols})     # metadata  → stays the same across all
        agg_map.update({c: 'mean' for c in num_feats})          # numerical → mean
        agg_map.update({c: mean_array for c in dim_feats})      # vector    → np.mean() w/ helper

        # Perform the pooling / grouping.
        pooled = track_df.groupby('filename', as_index=True).agg(agg_map)
        return pooled


class DistPipeline:
    """
    Runs the entire procedure of acquiring the distance between an input track and a track dataset.
    Handles normalization of dataset and

    Args:
        input_filename        : The string with the filename of the chosen input track.
        track_dataset_path    : The path (str) to our .csv track dataset.

        numerical_dist        : The method to be used for numerical (`float`) features.
        dimensional_dist      : The method to be used for dimensional (`list[float]`) features.

        numerical_features    : The dictionary containing the numerical features to be used and
                                their weights. Defaults to None.
        dimensional_features  : The dictionary containing the dimensional features to be used and
                                their weights. Defaults to None.
        expand_dimensional    : The boolean which determines whether the dimensional features will
                                be expanded into numerical features. Defaults to false.

        normalize_numerical   : The method to normalize the numerical features. Defaults to None.
        normalize_dimensional : The method to normalize the dimensional features. Defaults to None.

        pooling               : The boolean determining whether the segmented dataset will be
                                pooled by the mean values of its features or not. Defaults to False.

        save_df               : Provides the option to save the modified dataframe. This is some
                                micro-spaghetti-retrospective-code. Used to save pooled dataframe.
    """

    def __init__(self,
                 input_track_df        : pd.DataFrame,
                 track_dataset_path    : str,
                 numerical_dist        : Callable,
                 dimensional_dist      : Callable,
                 numerical_features    : dict[str, float] = None,
                 dimensional_features  : dict[str, float] = None,
                 expand_dimensional    : bool             = False,
                 normalize_numerical   : Callable         = None,
                 normalize_dimensional : Callable         = None,
                 pooling               : bool             = False,
                 save_df               : bool             = False
                ):

        self.input_track_df        = input_track_df
        self.track_dataset_path    = track_dataset_path
        self.numerical_features    = numerical_features
        self.dimensional_features  = dimensional_features
        self.numerical_dist        = numerical_dist
        self.dimensional_dist      = dimensional_dist
        self.normalize_numerical   = normalize_numerical
        self.normalize_dimensional = normalize_dimensional
        self.pooling               = pooling

        # Load the dataset into a DataFrame. Copy it into another dataframe that is to be modified.
        self.original_track_df     = pd.read_csv(track_dataset_path)
        self.mod_track_df          = deepcopy(self.original_track_df)
        self.mod_track_df          = self.mod_track_df.set_index('filename')

        # -----------------------------------------------------------------------------------------
        #  Handle all the normalization stuff below.
        # -----------------------------------------------------------------------------------------
        if expand_dimensional is True and normalize_dimensional:
            raise ValueError('Cannot use `normalize_dimensional`'\
                             'on dimensional features which have been expanded.')

        # Handle expansion of dimensional features
        if expand_dimensional:
            self.mod_track_df, expanded_fts = DistPipeline.expand_dimensional_feature(
                                                track_df     = self.mod_track_df,
                                                feature_list = self.dimensional_features)

            # Clear all dimensional features, as these have been expanded.
            self.dimensional_features = None
            self.numerical_features.update(expanded_fts)

        # Take the features as lists so we can normalize and do whatever on them.
        num_ft_list = (list(self.numerical_features.keys())
                       if self.numerical_features else [])
        dim_ft_list = (list(self.dimensional_features.keys())
                       if self.dimensional_features else [])

        if self.normalize_numerical and num_ft_list is True:
            self.mod_track_df[num_ft_list] = normalize_numerical(self.mod_track_df[num_ft_list])

        if self.normalize_dimensional and dim_ft_list is True:
            self.mod_track_df[dim_ft_list] = normalize_numerical(self.mod_track_df[dim_ft_list])

        # Parse the dimensional features if there are any.
        if dim_ft_list:
            for dim_ft in dim_ft_list:
                self.mod_track_df[dim_ft] = (self.mod_track_df[dim_ft]
                                                .apply(ast.literal_eval)
                                                .apply(np.array)
                                                )

        if pooling is True:
            # If everything is good, proceed.
            self.mod_track_df   = DistMethods.pool_dataframe(track_df  = self.mod_track_df,
                                                             num_feats = num_ft_list,
                                                             dim_feats = dim_ft_list)

            self.input_track_df = DistMethods.pool_dataframe(track_df  = self.input_track_df,
                                                             num_feats = num_ft_list,
                                                             dim_feats = dim_ft_list)

        if save_df is True:
            # Unparse the dim features to save the df... Terrible code, god please kill me.
            copy_df = deepcopy(self.mod_track_df)
            for dim_ft in dim_ft_list:
                copy_df[dim_ft] = copy_df[dim_ft].apply(np.ndarray.tolist)
            copy_df.to_csv('pooled_dataset.csv', index=True)


    @staticmethod
    def expand_dimensional_feature(track_df : pd.DataFrame, feature_list : dict[str, float]):
        """
        Expands dimensional features, effectively turning them into new numerical features.\n
        Usage of this is discouraged, given that it will bring on the Curse of Dimensionality.

        Args:
            track_df     : The DataFrame containing all of the tracks which will be used for recs.
            feature_list : The dictionary of features to be expanded.

        Returns:
            expanded_df  : The DataFrame containing the expanded features.
            expanded_fts : The dictionary containing the newly expanded features.
        """
        for feature in feature_list:
            expanded         = track_df[feature].apply(ast.literal_eval).apply(pd.Series)
            expanded.columns = [f"{feature}_{i}" for i in range(expanded.shape[1])]

            # TODO : Have to actually assign the weight of the original features to these
            expanded_fts     = {feature : 1.0 for feature in expanded.columns}
            expanded_df      = pd.concat([track_df, expanded], axis=1)

        return expanded_df, expanded_fts


    def run_pipeline(self, top_n: int = 20) -> list[dict]:
        """Compute the top_n nearest tracks to the input track."""
        result = []

        for _, comp_track in self.mod_track_df.iterrows():

            best_dist = float('inf')
            for _, input_track in self.input_track_df.iterrows():
                distance = 0.0
                if self.numerical_features:
                    distance += self.numerical_dist(input_track, comp_track, self.numerical_features)
                if self.dimensional_features:
                    distance += self.dimensional_dist(input_track, comp_track, self.dimensional_features)

                if distance < best_dist:
                    best_dist = distance

            result.append(
                DistTrack(
                    track_artist   = comp_track.artist,
                    track_album    = comp_track.album,
                    track_title    = comp_track.title,
                    spotify_uri    = comp_track.uri,
                    track_distance = best_dist,
                )
            )


        # NOTE : If we're given a track that is already in the dataset, then it will be it's own top
        # result. Not sure how to deal with that yet! Metadata checking could work.
        result.sort(key=lambda dt: dt.track_distance)
        return [asdict(track) for track in result][:top_n]


    def get_dist_helper(self, comp_track : pd.Series) -> DistTrack:
        """
        Helper method to acquire Distance Values for Tracks in Parallel.

        NOTE : This method assumes that pooling will be used - since we will indeed be using it for
        our final demo, however it won't work well if pooling isn't used given that there will be
        duplicate `DistTrack` objects for the same track w/ different segments.

        Some post-processing could be done in that case, but that is to say that this method
        works at its best if pooling is used.
        """

        best_dist = float('inf')
        for _, input_track in self.input_track_df.iterrows():

            distance = 0.0
            if self.numerical_features:
                distance += self.numerical_dist(input_track, comp_track,
                                                self.numerical_features)
            if self.dimensional_features:
                distance += self.dimensional_dist(input_track, comp_track,
                                                  self.dimensional_features)

            if distance < best_dist:
                best_dist = distance

        result_track = DistTrack(
                    track_artist   = comp_track.artist,
                    track_album    = comp_track.album,
                    track_title    = comp_track.title,
                    spotify_uri    = comp_track.uri,
                    track_distance = best_dist,
                )
        return result_track


    def run_pipeline_parallel(self, top_n: int = 20) -> list[dict]:
        """Copmute the top_n nearest tracks for the input track with Multi Threading."""

        comp_track_list = list([comp_track for _,comp_track in self.mod_track_df.iterrows()])
        result_list     = run_in_parallel(func          = self.get_dist_helper,
                                          item_list     = comp_track_list,
                                          executor_type = "thread")

<<<<<<< HEAD
=======
    # ---------------------------------------------------------------------------------------------
    # Running tests : Define your test parameters below for the Distance Pipeline                  |
    # ---------------------------------------------------------------------------------------------
    test_1  = ['electronic_effnet', 'instrumental_effnet']
    test_2  = ['electronic_effnet', 'acoustic_effnet']
    test_3  = ['instrumental_effnet', 'acoustic_effnet']

    # With Additional Features (vocalist, bpm)
    test_4  = ['electronic_effnet', 'bpm']
    test_5  = ['instrumental_effnet', 'bpm']
    test_6  = ['acoustic_effnet', 'bpm']

    test_7  = ['electronic_effnet', 'female_effnet']
    test_8  = ['instrumental_effnet', 'female_effnet']
    test_9  = ['acoustic_effnet', 'female_effnet']
    test_10 = ['female_effnet', 'bpm']

    # Based Around Electronic and Instrumental
    test_11 = ['electronic_effnet', 'instrumental_effnet', 'acoustic_effnet']
    test_12 = ['electronic_effnet', 'instrumental_effnet', 'female_effnet']
    test_13 = ['electronic_effnet', 'instrumental_effnet', 'bpm']

    # Based Around Electronic and Acoustic
    test_14 = ['electronic_effnet', 'acoustic_effnet', 'female_effnet']
    test_15 = ['electronic_effnet', 'acoustic_effnet', 'bpm']
    tests   = [
                test_1, test_2, test_3, test_4, test_5, test_6, test_7, test_8, test_9, test_10,
                test_11, test_12, test_13, test_14, test_15
              ]

    # ---------------------------------------------------------------------------------------------
    # Running tests for Energy Bands                                                               |
    # ---------------------------------------------------------------------------------------------
    energy_bands_mean = {'energy_ratio_sub_bass_mean' : 1.0,  'energy_ratio_bass_mean' : 1.0,
                         'energy_ratio_lower_midrange_mean' : 1.0, 'energy_ratio_midrange_mean' : 1.0,
                         'energy_ratio_higher_midrange_mean' : 1.0, 'energy_ratio_presence_mean' : 1.0,
                         'energy_ratio_brilliance_mean' : 1.0
                        }

    energy_bands_std  = {'energy_ratio_sub_bass_std' : 1.0, 'energy_ratio_bass_std' : 1.0,
                         'energy_ratio_lower_midrange_std' : 1.0, 'energy_ratio_midrange_std' : 1.0,
                         'energy_ratio_higher_midrange_std' : 1.0, 'energy_ratio_presence_std' : 1.0,
                         'energy_ratio_brilliance_std' : 1.0
                        }


    # Log test below.
    track_dataset_path = 'bands_all.csv'

    logging.basicConfig(
        level=logging.INFO,
        format='%(message)s',
        filename='logs/band_tests.log',
        filemode='a'
    )

    logging.info("Current Settings:\n\t-Band Mean Only (Pooling Euclidean)\n  \t-Not Pooled\n \t-Z-Score Normalization\n")
    for testing_track_filename in testing_tracks:
        dist_pipeline = DistPipeline(input_filename      = testing_track_filename,
                                    track_dataset_path   = track_dataset_path,
                                    numerical_dist       = DistMethods.euclidean_numerical,
                                    dimensional_dist     = DistMethods.cosine_dimensional,
                                    numerical_features   = energy_bands_mean,
                                    dimensional_features = None,
                                    normalize_numerical  = z_score_normalization,
                                    pooling              = True,
                                    )
        dist_pipeline.run_pipeline(top_n=26)

    logging.info("-"*200)
>>>>>>> 725082e6

        result_list.sort(key=lambda dt: dt.track_distance)
        return [asdict(track) for track in result_list][:top_n]<|MERGE_RESOLUTION|>--- conflicted
+++ resolved
@@ -450,79 +450,5 @@
                                           item_list     = comp_track_list,
                                           executor_type = "thread")
 
-<<<<<<< HEAD
-=======
-    # ---------------------------------------------------------------------------------------------
-    # Running tests : Define your test parameters below for the Distance Pipeline                  |
-    # ---------------------------------------------------------------------------------------------
-    test_1  = ['electronic_effnet', 'instrumental_effnet']
-    test_2  = ['electronic_effnet', 'acoustic_effnet']
-    test_3  = ['instrumental_effnet', 'acoustic_effnet']
-
-    # With Additional Features (vocalist, bpm)
-    test_4  = ['electronic_effnet', 'bpm']
-    test_5  = ['instrumental_effnet', 'bpm']
-    test_6  = ['acoustic_effnet', 'bpm']
-
-    test_7  = ['electronic_effnet', 'female_effnet']
-    test_8  = ['instrumental_effnet', 'female_effnet']
-    test_9  = ['acoustic_effnet', 'female_effnet']
-    test_10 = ['female_effnet', 'bpm']
-
-    # Based Around Electronic and Instrumental
-    test_11 = ['electronic_effnet', 'instrumental_effnet', 'acoustic_effnet']
-    test_12 = ['electronic_effnet', 'instrumental_effnet', 'female_effnet']
-    test_13 = ['electronic_effnet', 'instrumental_effnet', 'bpm']
-
-    # Based Around Electronic and Acoustic
-    test_14 = ['electronic_effnet', 'acoustic_effnet', 'female_effnet']
-    test_15 = ['electronic_effnet', 'acoustic_effnet', 'bpm']
-    tests   = [
-                test_1, test_2, test_3, test_4, test_5, test_6, test_7, test_8, test_9, test_10,
-                test_11, test_12, test_13, test_14, test_15
-              ]
-
-    # ---------------------------------------------------------------------------------------------
-    # Running tests for Energy Bands                                                               |
-    # ---------------------------------------------------------------------------------------------
-    energy_bands_mean = {'energy_ratio_sub_bass_mean' : 1.0,  'energy_ratio_bass_mean' : 1.0,
-                         'energy_ratio_lower_midrange_mean' : 1.0, 'energy_ratio_midrange_mean' : 1.0,
-                         'energy_ratio_higher_midrange_mean' : 1.0, 'energy_ratio_presence_mean' : 1.0,
-                         'energy_ratio_brilliance_mean' : 1.0
-                        }
-
-    energy_bands_std  = {'energy_ratio_sub_bass_std' : 1.0, 'energy_ratio_bass_std' : 1.0,
-                         'energy_ratio_lower_midrange_std' : 1.0, 'energy_ratio_midrange_std' : 1.0,
-                         'energy_ratio_higher_midrange_std' : 1.0, 'energy_ratio_presence_std' : 1.0,
-                         'energy_ratio_brilliance_std' : 1.0
-                        }
-
-
-    # Log test below.
-    track_dataset_path = 'bands_all.csv'
-
-    logging.basicConfig(
-        level=logging.INFO,
-        format='%(message)s',
-        filename='logs/band_tests.log',
-        filemode='a'
-    )
-
-    logging.info("Current Settings:\n\t-Band Mean Only (Pooling Euclidean)\n  \t-Not Pooled\n \t-Z-Score Normalization\n")
-    for testing_track_filename in testing_tracks:
-        dist_pipeline = DistPipeline(input_filename      = testing_track_filename,
-                                    track_dataset_path   = track_dataset_path,
-                                    numerical_dist       = DistMethods.euclidean_numerical,
-                                    dimensional_dist     = DistMethods.cosine_dimensional,
-                                    numerical_features   = energy_bands_mean,
-                                    dimensional_features = None,
-                                    normalize_numerical  = z_score_normalization,
-                                    pooling              = True,
-                                    )
-        dist_pipeline.run_pipeline(top_n=26)
-
-    logging.info("-"*200)
->>>>>>> 725082e6
-
         result_list.sort(key=lambda dt: dt.track_distance)
         return [asdict(track) for track in result_list][:top_n]